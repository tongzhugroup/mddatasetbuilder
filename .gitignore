--- conflicted
+++ resolved
@@ -100,11 +100,8 @@
 # mypy
 .mypy_cache/
 
-<<<<<<< HEAD
 # vscode
 .vscode
 
-=======
->>>>>>> 29ba7a35
 # test
 test/