''' MDDatasetBuilder
Run 'datasetbuilder -h' for more details.
'''

__author__ = "Jinzhe Zeng"
__email__ = "jzzeng@stu.ecnu.edu.cn"
__update__ = '2019-01-13'
__date__ = '2018-07-18'
__version__ = '1.0.12'

import argparse
import base64
import gc
import itertools
import os
import logging
import tempfile
import shutil
import time
import zlib
from collections import Counter, defaultdict
from multiprocessing import Pool, Semaphore, cpu_count

from pkg_resources import DistributionNotFound, get_distribution

import numpy as np
from ase import Atom, Atoms
from ase.data import atomic_numbers
from ase.io import write as write_xyz
from sklearn import preprocessing
from sklearn.cluster import MiniBatchKMeans
from tqdm import tqdm

try:
    __version__ = get_distribution(__name__).version
except DistributionNotFound:
    # package is not installed
    pass

logging.basicConfig(
    format=f'%(asctime)s - MDDatasetBuilder {__version__} - %(levelname)s: %(message)s',
    level=logging.INFO)


class DatasetBuilder(object):
    def __init__(
            self, atomname=["C", "H", "O"],
            clusteratom=None, bondfilename="bonds.reaxc",
            dumpfilename="dump.reaxc", dataset_name="md", cutoff=5,
            stepinterval=1, n_clusters=10000,
            qmkeywords="%nproc=4\n#mn15/6-31g(d,p)", nproc=None, pbc=True,
            fragment=True):
        print(__doc__)
        print(f"Author:{__author__}  Email:{__email__}")
        self.dumpfilename = dumpfilename
        self.bondfilename = bondfilename
        self.dataset_dir = f"dataset_{dataset_name}"
        self.xyzfilename = dataset_name
        self.atomname = atomname
        self.clusteratom = clusteratom if clusteratom else atomname
        self.atombondtype = []
        self.stepinterval = stepinterval
        self.nproc = nproc if nproc else cpu_count()
        self.cutoff = cutoff
        self.n_clusters = n_clusters
        self.writegjf = True
        self.gjfdir = f'{self.dataset_dir}_gjf'
        self.qmkeywords = qmkeywords
        self.pbc = pbc
        self.fragment = fragment
        self._coulumbdiag = dict(
            ((symbol, atomic_numbers[symbol]**2.4/2) for symbol in atomname))
        self._nstructure = 0

    def builddataset(self, writegjf=True):
        self.writegjf = writegjf
        timearray = self._printtime([])
        with tempfile.TemporaryDirectory() as self.trajatom_dir:
            for runstep in range(3):
                if runstep == 0:
                    self.bondsteplinenum = self._readlammpsbondN()
                    self._readtimestepsbond()
                elif runstep == 1:
                    self.steplinenum = self._readlammpscrdN()
                    with open(os.path.join(self.trajatom_dir, 'chooseatoms'), 'wb') as f:
                        for bondtype in self.atombondtype:
                            self._writecoulumbmatrix(bondtype, f)
                            gc.collect()
                elif runstep == 2:
                    self._mkdir(self.dataset_dir)
                    if self.writegjf:
                        self._mkdir(self.gjfdir)
                    self._writexyzfiles()
                gc.collect()
                timearray = self._printtime(timearray)

    def _produce(self, semaphore, producelist, parameter):
        for item in producelist:
            semaphore.acquire()
            yield item, parameter

    def _printtime(self, timearray):
        timearray.append(time.time())
        if len(timearray) > 1:
            logging.info(
                f"Step {len(timearray)-1} Done! Time consumed (s): {timearray[-1]-timearray[-2]:.3f}")
        return timearray

    def _readlammpscrdstep(self, item):
        (_, lines), _ = item
        boxsize = []
        step_atoms = []
        for line in lines:
            if line:
                if line.startswith("ITEM:"):
                    linecontent = 4 if line.startswith("ITEM: TIMESTEP") else (3 if line.startswith(
                        "ITEM: ATOMS") else (1 if line.startswith("ITEM: NUMBER OF ATOMS") else 2))
                else:
                    if linecontent == 3:
                        s = line.split()
                        step_atoms.append(
                            (int(s[0]),
                             Atom(
                                 self.atomname[int(s[1]) - 1],
                                 [float(x) for x in s[2: 5]])))
                    elif linecontent == 2:
                        s = line.split()
                        boxsize.append(float(s[1])-float(s[0]))
        # sort by ID
        _, step_atoms = zip(*sorted(step_atoms, key=lambda a: a[0]))
        step_atoms = Atoms(step_atoms, cell=boxsize, pbc=self.pbc)
        return step_atoms

    def _writecoulumbmatrix(self, trajatomfilename, fc):
        self.dstep = {}
        with open(os.path.join(self.trajatom_dir, f"stepatom.{trajatomfilename}"), 'rb') as f:
            for line in f:
                s = self._decompress(line).split()
                self.dstep[int(s[0])] = [int(x) for x in s[1].split(",")]
        n_atoms = sum(len(x) for x in self.dstep.values())
        if n_atoms > self.n_clusters:
            # undersampling
            max_counter = Counter()
            stepatom = np.zeros((n_atoms, 2), dtype=np.int32)
            feedvector = np.zeros((n_atoms, 0))
            vector_elements = defaultdict(list)
            with open(self.dumpfilename) as f, Pool(self.nproc, maxtasksperchild=10000) as pool:
                semaphore = Semaphore(360)
                results = pool.imap_unordered(
                    self._writestepmatrix, self._produce(
                        semaphore,
                        enumerate(
                            itertools.islice(
                                itertools.zip_longest(
                                    *[f] * self.steplinenum),
                                0, None, self.stepinterval)),
                        None),
                    10)
                j = 0
                for result in tqdm(
                        results, desc=trajatomfilename, total=self._nstep,
                        unit="timestep"):
                    for stepatoma, vector, symbols_counter in result:
                        stepatom[j] = stepatoma
                        for element in (
                                symbols_counter - max_counter).elements():
                            vector_elements[element].append(
                                feedvector.shape[1])
                            feedvector = np.pad(
                                feedvector, ((0, 0),
                                             (0, 1)),
                                'constant',
                                constant_values=(0, self._coulumbdiag
                                                 [element]))
                        feedvector[j,
                                   sum(
                                       [vector_elements[symbol][: size]
                                        for symbol,
                                        size in symbols_counter.items()],
                                       [])] = vector
                        max_counter |= symbols_counter
                        j += 1
                    semaphore.release()
                logging.info(
                    f"Max counter of {trajatomfilename} is {max_counter}")
            choosedindexs = self._clusterdatas(
                np.sort(feedvector), n_clusters=self.n_clusters)
        else:
            stepatom = [(u, vv) for u, v in self.dstep.items() for vv in v]
            choosedindexs = range(n_atoms)
        fc.write(
            self._compress(
                ';'.join(
                    (' '.join((str(x) for x in stepatom[index]))
                     for index in choosedindexs))))
        self._nstructure += len(choosedindexs)

    def _writestepmatrix(self, item):
        (step, _), _ = item
        results = []
        if step in self.dstep:
            step_atoms = self._readlammpscrdstep(item)
            for atoma in self.dstep[step]:
                # atom ID starts from 1
                distances = step_atoms.get_distances(
                    atoma-1, range(len(step_atoms)), mic=True)
                cutoffatomid = [i for i in range(
                    len(step_atoms)) if distances[i] < self.cutoff]
                cutoffatoms = step_atoms[cutoffatomid]
                symbols = cutoffatoms.get_chemical_symbols()
                results.append((np.array([int(step), int(atoma)]), self._calcoulumbmatrix(
                    cutoffatoms), Counter(symbols)))
        return results

    def _calcoulumbmatrix(self, atoms):
        # https://github.com/crcollins/molml/blob/master/molml/utils.py
        top = np.outer(atoms.numbers, atoms.numbers).astype(np.float64)
        r = atoms.get_all_distances(mic=True)
        diag = np.array([self._coulumbdiag[symbol]
                         for symbol in atoms.get_chemical_symbols()])
        with np.errstate(divide='ignore', invalid='ignore'):
            np.divide(top, r, top)
            np.fill_diagonal(top, diag)
        top[top == np.Infinity] = 0
        top[np.isnan(top)] = 0
        return np.linalg.eigh(top)[0]

    def _clusterdatas(self, X, n_clusters):
        min_max_scaler = preprocessing.MinMaxScaler()
        X = np.array(min_max_scaler.fit_transform(X))
        clus = MiniBatchKMeans(n_clusters=n_clusters, init_size=(
            3*n_clusters if 3*n_clusters < len(X) else len(X)))
        labels = clus.fit_predict(X)
        chooseindex = {}
        choosenum = {}
        for index, label in enumerate(labels):
            if label in chooseindex:
                r = np.random.randint(0, choosenum[label]+1)
                if r == 0:
                    chooseindex[label] = index
                choosenum[label] += 1
            else:
                chooseindex[label] = index
                choosenum[label] = 0
        index = np.array(list(chooseindex.values()))
        return index

    def _mkdir(self, path):
        try:
            os.makedirs(path)
        except OSError:
            pass

    def _writexyzfiles(self):
        self.dstep = defaultdict(list)
        with open(os.path.join(self.trajatom_dir, "chooseatoms"), 'rb') as fc, open(self.dumpfilename) as f, open(self.bondfilename) as fb, Pool(self.nproc, maxtasksperchild=10000) as pool, tqdm(desc="Write structures", unit="structure", total=self._nstructure) as pbar:
            semaphore = Semaphore(360)
            for typefile, trajatomfilename in zip(fc, self.atombondtype):
                for line in self._decompress(typefile).split(";"):
                    s = line.split()
                    self.dstep[int(s[0])].append((int(s[1]), trajatomfilename))
            i = Counter()
            ii = 0
            maxlength = len(str(self.n_clusters))
            results = pool.imap_unordered(
                self._writestepxyzfile, self._produce(
                    semaphore,
                    enumerate(
                        zip(
                            itertools.islice(
                                itertools.zip_longest(
                                    *[f] * self.steplinenum),
                                0, None, self.stepinterval),
                            itertools.islice(
                                itertools.zip_longest(
                                    *[fb] * self.bondsteplinenum),
                                0, None, self.stepinterval))),
                    None),
                10)
            for result in results:
                for takenatoms, trajatomfilename in result:
                    pbar.update(1)
                    folder = str(ii//1000).zfill(3)
                    atomtypenum = str(i[trajatomfilename]).zfill(maxlength)
                    self._mkdir(os.path.join(self.dataset_dir, folder))
                    cutoffatoms = sum(takenatoms, Atoms())
                    cutoffatoms.wrap(
                        center=cutoffatoms[0].position /
                        takenatoms[0].get_cell_lengths_and_angles()[0: 3],
                        pbc=cutoffatoms.get_pbc())
                    write_xyz(
                        os.path.join(
                            self.dataset_dir, folder,
                            f'{self.xyzfilename}_{trajatomfilename}_{atomtypenum}.xyz'),
                        cutoffatoms, format='xyz')
                    if self.writegjf:
                        self._mkdir(os.path.join(self.gjfdir, folder))
                        self._convertgjf(
                            os.path.join(
                                self.gjfdir, folder,
                                f'{self.xyzfilename}_{trajatomfilename}_{atomtypenum}.gjf'),
                            takenatoms)
                    i[trajatomfilename] += 1
                    ii += 1
                semaphore.release()

    def _convertgjf(self, gjffilename, selected_atoms):
        buff = []
        # only support CHO, multiplicity of oxygen is 3
        multiplicities = list(
            (3
             if atoms.get_chemical_symbols() == ["O", "O"]
             else(Counter(atoms.get_chemical_symbols())['H'] % 2 + 1))
            for atoms in selected_atoms)
        atoms_whole = sum(selected_atoms, Atoms())
        atoms_whole.set_cell(selected_atoms[0].get_cell())
        atoms_whole.set_pbc(selected_atoms[0].get_pbc())
        multiplicity_whole = sum(multiplicities)-len(selected_atoms)+1
        title = '\nGenerated by MDDatasetMaker\n'
        if len(selected_atoms) == 1 or not self.fragment:
            atoms_whole.wrap(
                center=atoms_whole[0].position/atoms_whole.get_cell_lengths_and_angles()[0:3], pbc=atoms_whole.get_pbc())
            buff.extend((self.qmkeywords, title))
            buff.append(f'0 {multiplicity_whole}')
            buff.extend(("{} {:.5f} {:.5f} {:.5f}".format(
                atom.symbol, *atom.position)
                for atom in atoms_whole))
            buff.append('\n')
        else:
            for atoms in selected_atoms:
                atoms.wrap(center=atoms_whole[0].position/atoms_whole.get_cell_lengths_and_angles()[
                           0:3], pbc=atoms_whole.get_pbc())
            chk = f'%chk={os.path.splitext(os.path.basename(gjffilename))[0]}.chk'
            connect = '\n--link1--\n'
            kw1 = f'{self.qmkeywords} guess=fragment={len(selected_atoms)}'
            kw2 = f'{self.qmkeywords} force geom=chk guess=read'
            multiplicities_str = ' '.join(
                (f'0 {multiplicity}'
                 for multiplicity in itertools.chain(
                     (multiplicity_whole,),
                     multiplicities)))
            buff.extend((chk, kw1, title, multiplicities_str))
            for index, atoms in enumerate(selected_atoms, 1):
                buff.extend(('{}(Fragment={}) {:.5f} {:.5f} {:.5f}'.format(
                    atom.symbol, index, *atom.position) for atom in atoms))
            buff.extend((connect, chk, kw2,
                         title, multiplicities_str, '\n'))
        with open(gjffilename, 'w') as f:
            f.write('\n'.join(buff))

    def _writestepxyzfile(self, item):
        (step, (dumplines, bondlines)), _ = item
        results = []
        if step in self.dstep:
            step_atoms = self._readlammpscrdstep(((step, dumplines), None))
            molecules = self._readlammpsbondstepmolecules(bondlines)
            for atoma, trajatomfilename in self.dstep[step]:
                # atom ID starts from 1
                distances = step_atoms.get_distances(
                    atoma-1, range(len(step_atoms)), mic=True)
                cutoffatomid = [i for i in range(
                    len(step_atoms)) if distances[i] < self.cutoff]
                # make cutoff atoms in molecules
                takenatomids = []
                for mo in molecules:
                    mol_atomid = [int(x)-1 for x in mo]
                    for moatom in mol_atomid:
                        if moatom in cutoffatomid:
                            takenatomids.append(mol_atomid)
                            break
                takenatoms = [step_atoms[takenatomid]
                              for takenatomid in takenatomids]
                results.append((takenatoms, trajatomfilename))
        return results

    def _readlammpsbondN(self):
        # copy from reacnetgenerator on 2018-12-15
        with open(self.bondfilename) as file:
            iscompleted = False
            for index, line in enumerate(file):
                if line.startswith("#"):
                    if line.startswith("# Number of particles"):
                        if iscompleted:
                            stepbindex = index
                            break
                        else:
                            iscompleted = True
                            stepaindex = index
                        N = [int(s) for s in line.split() if s.isdigit()][0]
                        atomtype = np.zeros(N, dtype=np.int)
                else:
                    s = line.split()
                    atomtype[int(s[0])-1] = int(s[1])
        steplinenum = stepbindex-stepaindex
        self._N = N
        self.atomtype = atomtype
        return steplinenum

    def _readlammpscrdN(self):
        # copy from reacnetgenerator on 2018-12-15
        with open(self.dumpfilename) as f:
            iscompleted = False
            for index, line in enumerate(f):
                if line.startswith("ITEM:"):
                    linecontent = 4 if line.startswith("ITEM: TIMESTEP") else (3 if line.startswith(
                        "ITEM: ATOMS") else (1 if line.startswith("ITEM: NUMBER OF ATOMS") else 2))
                else:
                    if linecontent == 1:
                        if iscompleted:
                            stepbindex = index
                            break
                        else:
                            iscompleted = True
                            stepaindex = index
        steplinenum = stepbindex-stepaindex
        return steplinenum

    def _readlammpsbondstepmolecules(self, lines):
        # copy from reacnetgenerator on 2018-12-15
        bond = [None for x in range(self._N)]
        for line in lines:
            if line:
                if not line.startswith("#"):
                    s = line.split()
                    bond[int(s[0])-1] = [int(x) for x in s[3:3+int(s[2])]]
        molecules = self._connectmolecule(bond)
        return molecules

    def _connectmolecule(self, bond):
        # copy from reacnetgenerator on 2018-12-15
        molecules = []
        done = np.zeros(self._N, dtype=bool)
        for i in range(1, self._N+1):
            if not done[i-1]:
                mole, done = self._mo(i, bond, [], done)
                molecules.append(sorted(mole))
        return molecules

    def _mo(self, i, bond, molecule, done):
        # copy from reacnetgenerator on 2018-12-15
        molecule.append(i)
        done[i-1] = True
        for b in bond[i-1]:
            if not done[b-1]:
                molecule, done = self._mo(b, bond, molecule, done)
        return molecule, done

    def _readlammpsbondstep(self, item):
        # copy from reacnetgenerator on 2018-12-15
        (step, lines), _ = item
        d = defaultdict(list)
        for line in lines:
            if line:
                if not line.startswith("#"):
                    s = line.split()
                    atombondstr = "".join(
                        str(x)
                        for x in sorted(
                            [max(1, round(float(x)))
                             for x in s[4 + int(s[2]): 4 + 2 * int(s[2])]]))
                    d[self.atomname[self.atomtype[int(
                        s[0])-1]-1]+atombondstr].append(int(s[0]))
        return d, step

    def _readtimestepsbond(self):
        # added on 2018-12-15
        stepatomfiles = {}
        self._mkdir(self.trajatom_dir)
        with open(self.bondfilename) as file, Pool(self.nproc, maxtasksperchild=1000) as pool:
            semaphore = Semaphore(360)
<<<<<<< HEAD
            results = pool.imap_unordered(
                self._readlammpsbondstep, self._produce(
                    semaphore,
                    enumerate(
                        itertools.islice(
                            itertools.zip_longest(
                                *[file] * self.bondsteplinenum),
                            0, None, self.stepinterval)),
                    None),
                10)
            step = 0
            for d, step in tqdm(
                    results, desc="Read trajectory", unit="timestep"):
=======
            results = pool.imap_unordered(self._readlammpsbondstep, self._produce(semaphore, enumerate(itertools.islice(
                itertools.zip_longest(*[file]*self.bondsteplinenum), 0, None, self.stepinterval)), None), 10)
            nstep = 0
            for d, step in tqdm(results, desc="Read trajectory", unit="timestep"):
>>>>>>> 29ba7a35
                for bondtype, atomids in d.items():
                    if not bondtype in self.atombondtype:
                        self.atombondtype.append(bondtype)
                        stepatomfiles[bondtype] = open(os.path.join(
                            self.trajatom_dir, f'stepatom.{bondtype}'), 'wb')
                    stepatomfiles[bondtype].write(self._compress(
                        ''.join((str(step), ' ', ','.join((str(x) for x in atomids)), '\n'))))
                semaphore.release()
                nstep += 1
            self._nstep = nstep
        for stepatomfile in stepatomfiles.values():
            stepatomfile.close()

    def _compress(self, x):
        return base64.a85encode(zlib.compress(x.encode()))+b'\n'

    def _decompress(self, x):
        return zlib.decompress(base64.a85decode(x.strip())).decode()


def _commandline():
    parser = argparse.ArgumentParser(description='MDDatasetBuilder')
    parser.add_argument('-d', '--dumpfile',
                        help='Input dump file, e.g. dump.reaxc', required=True)
    parser.add_argument(
        '-b', '--bondfile', help='Input bond file, e.g. bonds.reaxc',
        required=True)
    parser.add_argument('-a', '--atomname',
                        help='Atomic names in the trajectory, e.g. C H O',
                        nargs='*', required=True)
    parser.add_argument(
        '-np', '--nproc', help='Number of processes', type=int)
    parser.add_argument(
        '-c', '--cutoff', help='Cutoff radius (default is 5.0)', type=float, default=5.)
    parser.add_argument(
        '-i', '--interval', help='Step interval (default is 1)', type=int, default=1)
    parser.add_argument(
        '-s', '--size', help='Dataset size (default is 10,000)', type=int, default=10000)
    parser.add_argument(
        '-k', '--qmkeywords',
        help='QM keywords (default is %%nproc=4 #mn15/6-31g**)',
        default="%nproc=4\n#mn15/6-31g**")
    parser.add_argument(
        '-n', '--name', help='Dataset name (default is md)', default="md")
    args = parser.parse_args()
    DatasetBuilder(
        atomname=args.atomname, bondfilename=args.bondfile,
        dumpfilename=args.dumpfile, dataset_name=args.name, cutoff=args.cutoff,
        stepinterval=args.interval, n_clusters=args.size,
        qmkeywords=args.qmkeywords, nproc=args.nproc).builddataset()<|MERGE_RESOLUTION|>--- conflicted
+++ resolved
@@ -468,26 +468,10 @@
         self._mkdir(self.trajatom_dir)
         with open(self.bondfilename) as file, Pool(self.nproc, maxtasksperchild=1000) as pool:
             semaphore = Semaphore(360)
-<<<<<<< HEAD
-            results = pool.imap_unordered(
-                self._readlammpsbondstep, self._produce(
-                    semaphore,
-                    enumerate(
-                        itertools.islice(
-                            itertools.zip_longest(
-                                *[file] * self.bondsteplinenum),
-                            0, None, self.stepinterval)),
-                    None),
-                10)
-            step = 0
-            for d, step in tqdm(
-                    results, desc="Read trajectory", unit="timestep"):
-=======
             results = pool.imap_unordered(self._readlammpsbondstep, self._produce(semaphore, enumerate(itertools.islice(
                 itertools.zip_longest(*[file]*self.bondsteplinenum), 0, None, self.stepinterval)), None), 10)
             nstep = 0
             for d, step in tqdm(results, desc="Read trajectory", unit="timestep"):
->>>>>>> 29ba7a35
                 for bondtype, atomids in d.items():
                     if not bondtype in self.atombondtype:
                         self.atombondtype.append(bondtype)
