"""MDDatasetBuilder.

Run 'datasetbuilder -h' for more details.
"""

__author__ = "Jinzhe Zeng"
__email__ = "jzzeng@stu.ecnu.edu.cn"
__update__ = '2019-10-17'
__date__ = '2018-07-18'

import argparse
import gc
import itertools
import logging
import os
import tempfile
import time
import pickle
from collections import Counter, defaultdict
from multiprocessing import cpu_count

import numpy as np
from ase.data import atomic_numbers
from ase.io import write as write_xyz
from pkg_resources import DistributionNotFound, get_distribution
from sklearn import preprocessing
from sklearn.cluster import MiniBatchKMeans

from .detect import Detect
from .utils import run_mp, bytestolist, listtobytes, must_be_list, _mkdir

try:
    __version__ = get_distribution(__name__).version
except DistributionNotFound:
    # package is not installed
    __version__ = ''


class DatasetBuilder:
    """Dataset Builder."""

    def __init__(
            self, atomname=None,
            clusteratom=None, bondfilename=None,
            dumpfilename="dump.reaxc", dataset_name="md", cutoff=5,
            stepinterval=1, n_clusters=10000, n_each=1,
            qmkeywords="%nproc=4\n#force mn15/6-31g(d,p)", nproc=None, pbc=True,
            fragment=False, errorfilename=None, errorlimit=0., atom_pref=False):
        """Init the builder."""
        print(__doc__)
        print(f"Author:{__author__}  Email:{__email__}")
        atomname = np.array(
            atomname) if atomname else np.array(["C", "H", "O"])
        self.crddetector = Detect.gettype('dump')(
            filename=dumpfilename, atomname=atomname, pbc=pbc, errorfilename=errorfilename, errorlimit=errorlimit)
        if bondfilename is None:
            self.bonddetector = self.crddetector
        else:
            self.bonddetector = Detect.gettype('bond')(
                filename=bondfilename, atomname=atomname, pbc=pbc)

        self.dataset_dir = f"dataset_{dataset_name}"
        self.xyzfilename = dataset_name
        self.clusteratom = clusteratom if clusteratom else atomname
        self.atombondtype = []
        self.stepinterval = stepinterval
        self.nproc = nproc if nproc else cpu_count()
        self.cutoff = cutoff
        self.n_clusters = n_clusters
        self.n_each = n_each
        self.writegjf = True
        self.gjfdir = f'{self.dataset_dir}_gjf'
        self.qmkeywords = must_be_list(qmkeywords)
        self.fragment = fragment
        self._coulumbdiag = dict(map(lambda symbol: (
            symbol, atomic_numbers[symbol]**2.4/2), atomname))
        self._nstructure = 0
        self.bondtyperestore = {}
        self.errorfilename = errorfilename
        self.atom_pref = atom_pref

    def builddataset(self, writegjf=True):
        """Build a dataset."""
        self.writegjf = writegjf
        timearray = [time.time()]
        with tempfile.TemporaryDirectory() as self.trajatom_dir:
            for runstep in range(3):
                if runstep == 0:
                    self._readtimestepsbond()
                elif runstep == 1:
                    with open(os.path.join(self.trajatom_dir, 'chooseatoms'), 'wb') as f:
                        for bondtype in self.atombondtype:
                            self._writecoulumbmatrix(bondtype, f)
                            gc.collect()
                elif runstep == 2:
                    _mkdir(self.dataset_dir)
                    if self.writegjf:
                        _mkdir(self.gjfdir)
                    self._writexyzfiles()
                gc.collect()
                timearray.append(time.time())
                logging.info(
                    f"Step {len(timearray)-1} Done! Time consumed (s): {timearray[-1]-timearray[-2]:.3f}")

    def _readtimestepsbond(self):
        # added on 2018-12-15
        stepatomfiles = {}
        _mkdir(self.trajatom_dir)
        results = run_mp(self.nproc, func=self.bonddetector.readatombondtype,
                         l=zip(self.lineiter(self.bonddetector), self.erroriter(
                         )) if self.errorfilename is not None else self.lineiter(self.bonddetector),
                         return_num=True, extra=self.errorfilename is not None,
                         desc="Read trajectory", unit="timestep")
        nstep = 0
        for d, step in results:
            for bondtypebytes, atomids in d.items():
                bondtype = self._bondtype(bondtypebytes)
                if bondtype not in self.atombondtype:
                    self.atombondtype.append(bondtype)
                    stepatomfiles[bondtype] = open(os.path.join(
                        self.trajatom_dir, f'stepatom.{bondtype}'), 'wb')
                stepatomfiles[bondtype].write(
                    listtobytes([step, atomids]))
            nstep += 1
        self._nstep = nstep
        for stepatomfile in stepatomfiles.values():
            stepatomfile.close()

    def _writecoulumbmatrix(self, trajatomfilename, fc):
        self.dstep = {}
        with open(os.path.join(self.trajatom_dir, f"stepatom.{trajatomfilename}"), 'rb') as f:
            for line in f:
                s = bytestolist(line)
                self.dstep[s[0]] = s[1]
        n_atoms = sum(map(len, self.dstep.values()))
        if n_atoms > self.n_clusters:
            # undersampling
            max_counter = Counter()
            stepatom = np.zeros((n_atoms, 2), dtype=int)
            feedvector = np.zeros((n_atoms, 0))
            vector_elements = defaultdict(list)
            results = run_mp(self.nproc, func=self._writestepmatrix,
                             l=self.lineiter(self.crddetector),
                             return_num=True, total=self._nstep,
                             desc=trajatomfilename, unit="timestep")
            j = 0
            for result in results:
                for stepatoma, vector, symbols_counter in result:
                    stepatom[j] = stepatoma
                    for element in (
                            symbols_counter - max_counter).elements():
                        vector_elements[element].append(
                            feedvector.shape[1])
                        feedvector = np.pad(
                            feedvector, ((0, 0), (0, 1)),
                            'constant',
                            constant_values=(0, self._coulumbdiag
                                             [element]))
                    feedvector[j, sum(map(
                        lambda x:vector_elements[x[0]][: x[1]], symbols_counter.items()), [])]=vector
                    max_counter |= symbols_counter
                    j += 1
            logging.info(
                f"Max counter of {trajatomfilename} is {max_counter}")
            choosedindexs = self._clusterdatas(
                np.sort(feedvector), n_clusters=self.n_clusters,
                n_each=self.n_each)
        else:
            stepatom = np.array([[u, vv]
                                 for u, v in self.dstep.items() for vv in v])
            choosedindexs = range(n_atoms)
        fc.write(listtobytes(stepatom[choosedindexs]))
        self._nstructure += len(choosedindexs)

    def _writestepmatrix(self, item):
        step, lines = item
        results = []
        if step in self.dstep:
            step_atoms, _ = self.crddetector.readcrd(lines)
            for atoma in self.dstep[step]:
                # atom ID starts from 1
                distances = step_atoms.get_distances(
                    atoma-1, range(len(step_atoms)), mic=True)
                cutoffatoms = step_atoms[distances < self.cutoff]
                symbols = cutoffatoms.get_chemical_symbols()
                results.append(
                    (np.array([step, atoma]),
                     self._calcoulumbmatrix(cutoffatoms),
                     Counter(symbols)))
        return results

    def _calcoulumbmatrix(self, atoms):
        # https://github.com/crcollins/molml/blob/master/molml/utils.py
        top = np.outer(atoms.numbers, atoms.numbers).astype(np.float64)
        r = atoms.get_all_distances(mic=True)
        diag = np.array(
            list(map(self._coulumbdiag.get, atoms.get_chemical_symbols())))
        with np.errstate(divide='ignore', invalid='ignore'):
            np.divide(top, r, top)
            np.fill_diagonal(top, diag)
        top[top == np.Infinity] = 0
        top[np.isnan(top)] = 0
        return np.linalg.eigh(top)[0]

    @classmethod
    def _clusterdatas(cls, X, n_clusters, n_each=1):
        min_max_scaler = preprocessing.MinMaxScaler()
        X = np.array(min_max_scaler.fit_transform(X))
        clus = MiniBatchKMeans(n_clusters=n_clusters, init_size=(
            min(3*n_clusters, len(X))))
        labels = clus.fit_predict(X)
        choosedidx = []
        for i in range(n_clusters):
            idx = np.where(labels == i)[0]
            if idx.size:
                choosedidx.append(np.random.choice(idx, n_each))
        index = np.concatenate(choosedidx)
        return index

    def _writexyzfiles(self):
        self.dstep = defaultdict(list)
        with open(os.path.join(self.trajatom_dir, "chooseatoms"), 'rb') as fc:
            typecounter = Counter()
            for typefile, trajatomfilename in zip(fc, self.atombondtype):
                for step, atoma in bytestolist(typefile):
                    self.dstep[step].append(
                        (atoma, trajatomfilename,
                         typecounter[trajatomfilename],
                         typecounter['total']))
                    typecounter[trajatomfilename] += 1
                    typecounter['total'] += 1
            self.maxlength = len(str(self.n_clusters))
            foldernum = self._nstructure//1000 + 1
            self.foldermaxlength = len(str(foldernum))
            foldernames = list(map(lambda i: str(i).zfill(
                self.foldermaxlength), range(foldernum)))
            for folder in foldernames:
                _mkdir(os.path.join(self.dataset_dir, folder))
            if self.writegjf:
                for folder in foldernames:
                    _mkdir(os.path.join(self.gjfdir, folder))
            crditer = self.lineiter(self.crddetector)
            if self.crddetector is self.bonddetector:
                lineiter = crditer
            else:
                bonditer = self.lineiter(self.bonddetector)
                lineiter = zip(crditer, bonditer)
            results = run_mp(self.nproc, func=self._writestepxyzfile,
                             l=lineiter, return_num=True,
                             total=self._nstructure,
                             desc="Write structures", unit="structure")
            for _ in results:
                pass

    @staticmethod
    def detect_multiplicity(symbols):
        # currently only support charge=0
        # oxygen -> 3
        if np.count_nonzero(symbols == ["O"]) == 2 and symbols.size == 2:
            return 3
        # calculates the total number of electrons, assumes they are paired as much as possible
        n_total = sum([atomic_numbers[s] for s in symbols])
        return n_total % 2 + 1

    def _convertgjf(self, gjffilename, takenatomidindex, atoms_whole):
        buff = []
        multiplicities = list(map(lambda atoms: self.detect_multiplicity(
            atoms_whole[atoms].get_chemical_symbols()), takenatomidindex))
        multiplicity_whole = sum(multiplicities)-len(takenatomidindex)+1
        multiplicity_whole_str = f'0 {multiplicity_whole}'
        title = '\nGenerated by MDDatasetMaker (Author: Jinzhe Zeng)\n'
        if len(self.qmkeywords) > 1:
            connect = '\n--link1--\n'
            chk = [
                f'%chk={os.path.splitext(os.path.basename(gjffilename))[0]}.chk']
        else:
            chk = []
        if len(takenatomidindex) == 1 or not self.fragment:
            buff.extend(
                (*chk, self.qmkeywords[0], title, multiplicity_whole_str))
            buff.extend(map(lambda atom: "{} {:.5f} {:.5f} {:.5f}".format(
                atom.symbol, *atom.position), atoms_whole))
        else:
            kw0 = f'{self.qmkeywords[0]} guess=fragment={len(takenatomidindex)}'
            multiplicities_str = "{} {}".format(multiplicity_whole_str, ' '.join(
                [f'0 {multiplicity}' for multiplicity in multiplicities]))
            buff.extend((*chk, kw0, title, multiplicities_str))
            for index, atoms in enumerate(takenatomidindex, 1):
                buff.extend(['{}(Fragment={}) {:.5f} {:.5f} {:.5f}'.format(
                    atom.symbol, index, *atom.position) for atom in atoms_whole[atoms]])
        for kw in itertools.islice(self.qmkeywords, 1, None):
            buff.extend((connect, *chk, kw,
                         title, f'0 {multiplicity_whole}', '\n'))
        buff.append('\n')
        with open(gjffilename, 'w') as f:
            f.write('\n'.join(buff))

    def _writestepxyzfile(self, item):
        step, lines = item
        results = 0
        if step in self.dstep:
            if len(lines) == 2:
                step_atoms, _ = self.crddetector.readcrd(lines[0])
                molecules = self.bonddetector.readmolecule(lines[1])
            else:
                molecules, step_atoms = self.bonddetector.readmolecule(lines)
            for atoma, trajatomfilename, itype, itotal in self.dstep[step]:
                # update counter
                folder = str(itotal//1000).zfill(self.foldermaxlength)
                atomtypenum = str(itype).zfill(self.maxlength)
                # atom ID starts from 1
                distances = step_atoms.get_distances(
                    atoma-1, range(len(step_atoms)), mic=True)
                cutoffatomid = np.where(distances < self.cutoff)
                # make cutoff atoms in molecules
                takenatomids = []
                takenatomidindex = []
                idsum = 0
                for mo in molecules:
                    mol_atomid = np.array(mo)
                    if np.any(np.isin(mol_atomid, cutoffatomid)):
                        takenatomids.append(mol_atomid)
                        takenatomidindex.append(
                            range(idsum, idsum+len(mol_atomid)))
                        idsum += len(mol_atomid)
                idx = np.concatenate(takenatomids)
                cutoffatoms = step_atoms[idx]
                cutoffatoms[np.nonzero(idx == atoma-1)[0][0]].tag = 1
                cutoffatoms.wrap(
                    center=step_atoms[atoma-1].position /
                    cutoffatoms.get_cell_lengths_and_angles()[0: 3],
                    pbc=cutoffatoms.get_pbc())
                write_xyz(
                    os.path.join(
                        self.dataset_dir, folder,
                        f'{self.xyzfilename}_{trajatomfilename}_{atomtypenum}.xyz'),
                    cutoffatoms, format='xyz')
                if self.writegjf:
                    self._convertgjf(
                        os.path.join(
                            self.gjfdir, folder,
                            f'{self.xyzfilename}_{trajatomfilename}_{atomtypenum}.gjf'),
                        takenatomidindex, cutoffatoms)
                if self.atom_pref:
                    np.save(os.path.join(
                        self.gjfdir, folder,
                        f'{self.xyzfilename}_{trajatomfilename}_{atomtypenum}.atom_pref.npy'),
                        np.array([cutoffatoms.get_tags()]))
                results += 1
        return results

    def _bondtype(self, typebytes):
        if typebytes in self.bondtyperestore:
            return self.bondtyperestore[typebytes]
        typetuple = pickle.loads(typebytes)
        typestr = f"{typetuple[0]}{''.join(map(str,typetuple[1]))}"
        self.bondtyperestore[typebytes] = typestr
        return typestr

    def lineiter(self, detector):
        fns = must_be_list(detector.filename)
        for fn in fns:
            with open(fn) as f:
                it = itertools.islice(itertools.zip_longest(
                    *[f] * detector.steplinenum), 0, None, self.stepinterval)
                for line in it:
                    yield line

    def erroriter(self):
        fns = must_be_list(self.errorfilename)
        for fn in fns:
            with open(fn) as f:
                it = itertools.islice(f, 1, None)
                for line in it:
                    yield line


def _commandline():
    parser = argparse.ArgumentParser(description='MDDatasetBuilder')
    parser.add_argument('-d', '--dumpfile', nargs='*',
                        help='Input dump file, e.g. dump.reaxc', required=True)
    parser.add_argument(
        '-b', '--bondfile', nargs='*', help='Input bond file, e.g. bonds.reaxc')
    parser.add_argument('-a', '--atomname',
                        help='Atomic names in the trajectory, e.g. C H O',
                        nargs='*', required=True)
    parser.add_argument(
        '-np', '--nproc', help='Number of processes', type=int)
    parser.add_argument(
        '-c', '--cutoff', help='Cutoff radius (default is 5.0)', type=float,
        default=5.)
    parser.add_argument(
        '-i', '--interval', help='Step interval (default is 1)', type=int,
        default=1)
    parser.add_argument(
        '-s', '--size', help='Dataset size (default is 10,000)', type=int,
        default=10000)
    parser.add_argument(
        '-k', '--qmkeywords',
<<<<<<< HEAD
        help='QM keywords (default is mn15/6-31g**)',
        default="mn15/6-31g**")
    parser.add_argument(
        '--nprocjob',
        help='CPU number that each job uses.',
        default=4,
        type=int
    )
=======
        help='QM keywords (default is %%nproc=4 #mn15/6-31g**)',
        default="%nproc=4\n#force mn15/6-31g**")
>>>>>>> 85d9e46e
    parser.add_argument(
        '-n', '--name', help='Dataset name (default is md)', default="md")
    parser.add_argument(
        '--errorfile', help='Error file generated by modified DeePMD', nargs='*')
    parser.add_argument(
        '-e', '--errorlimit', help='Error Limit', type=float, default=0.)
    args = parser.parse_args()
    DatasetBuilder(
        atomname=args.atomname, bondfilename=args.bondfile,
        dumpfilename=args.dumpfile, dataset_name=args.name, cutoff=args.cutoff,
        stepinterval=args.interval, n_clusters=args.size,
        qmkeywords=f"%nproc={args.nprocjob}\n#{args.qmkeywords}", nproc=args.nproc,
        errorfilename=args.errorfile, errorlimit=args.errorlimit
    ).builddataset()<|MERGE_RESOLUTION|>--- conflicted
+++ resolved
@@ -397,7 +397,6 @@
         default=10000)
     parser.add_argument(
         '-k', '--qmkeywords',
-<<<<<<< HEAD
         help='QM keywords (default is mn15/6-31g**)',
         default="mn15/6-31g**")
     parser.add_argument(
@@ -406,10 +405,6 @@
         default=4,
         type=int
     )
-=======
-        help='QM keywords (default is %%nproc=4 #mn15/6-31g**)',
-        default="%nproc=4\n#force mn15/6-31g**")
->>>>>>> 85d9e46e
     parser.add_argument(
         '-n', '--name', help='Dataset name (default is md)', default="md")
     parser.add_argument(
