"""Gaussian logs to DeePMD data files."""

import argparse
import json
import os
import pickle
import random
from collections import Counter
from multiprocessing import Pool

from tqdm import tqdm
import dpdata

from gaussianrunner import GaussianAnalyst


class PrepareDeePMD:
    """Prepare DeePMD training files."""

    def __init__(
            self, data_path, deepmd_dir="data",
            jsonfilenumber=1,
            fmt="gaussian/log", suffix=".log"):
        """Init the class."""
        self.data_path = data_path
        self.deepmd_dir = deepmd_dir
        self.system_paths = []
        self.batch_size = []
        self.fmt = fmt
        self.suffix = suffix
        self.jsonfilenames = [os.path.join(
            f"train{i}", f"train{i}.json") for i in range(jsonfilenumber)]

    def praparedeepmd(self):
        """Prepare the dataset."""
        self._searchpath()
        for jsonfilename in self.jsonfilenames:
            self._writejson(jsonfilename)

    def _searchpath(self):
        logfiles = []
        for root, _, files in tqdm(os.walk(self.data_path, followlinks=True)):
            for logfile in files:
                if logfile.endswith(self.suffix):
                    logfiles.append(os.path.join(root, logfile))
        multi_systems = dpdata.MultiSystems()
        with Pool() as pool:
            for system in pool.imap_unordered(self._preparedeepmdforLOG, tqdm(logfiles)):
                multi_systems.append(system)
        multi_systems.to_deepmd_npy(self.deepmd_dir)
        for formula, system in multi_systems.systems.items():
            self.system_paths.append(os.path.join(self.deepmd_dir, formula))
<<<<<<< HEAD
            self.batch_size.append(min(max(32//(system["coords"].shape[1]), 1), system["coords"].shape[0]))
        self.atomname = multi_systems.atom_names
=======
            self.batch_size.append(
                min(max(32//(system["coords"].shape[1]//3), 1), system["coords"].shape[0]))
>>>>>>> d6eb31c1

    def _preparedeepmdforLOG(self, logfilename):
        return dpdata.LabeledSystem(logfilename, fmt=self.fmt)

    def _writejson(self, jsonfilename):
        jsonpath = os.path.dirname(jsonfilename)
        try:
            sel_a = [{"C": 40, "H": 80, "O": 40}.get(
                symbol, 40) for symbol in self.atomname]
        except KeyError:
            raise("Unsupported atom types.")
        deepmd_json = {
            "model": {
                "type_map":     self.atomname,
                "descriptor": {
                    "type":         "se_a",
                    "sel":          sel_a,
                    "rcut_smth":    1.,
                    "rcut":         6.,
                    "neuron":       [25, 50, 100],
                    "resnet_dt":    False,
                    "axis_neuron":  12,
                    "seed":         random.randint(0, 2**32),
                },
                "fitting_net": {
                    "neuron":       [240, 240, 240],
                    "resnet_dt":    True,
                    "seed":         random.randint(0, 2**32),
                }
            },
            "learning_rate": {
                "type":             "exp",
                "start_lr":         0.0005,
                "decay_steps":      20000,
                "decay_rate":       0.96,
            },
            "loss": {
                "start_pref_e":     0.2,
                "limit_pref_e":     0.2,
                "start_pref_f":     1000,
                "limit_pref_f":     1,
                "start_pref_v":     0,
                "limit_pref_v":     0,
            },
            "training": {
                "systems":          [os.path.relpath(path, jsonpath) for path in self.system_paths],
                "set_prefix":       "set",
                "stop_batch":       4000000,
                "batch_size":       self.batch_size,
                "seed":             random.randint(0, 2**32),
                "disp_file":        "lcurve.out",
                "disp_freq":        1000,
                "numb_test":        1,
                "save_freq":        1000,
                "save_ckpt":        "./model.ckpt",
                "load_ckpt":        "./model.ckpt",
                "disp_training":    True,
                "time_training":    True
            }
        }
        if not os.path.exists(jsonpath):
            os.makedirs(jsonpath)
        with open(jsonfilename, 'w') as f:
            json.dump(deepmd_json, f)


def _commandline():
    parser = argparse.ArgumentParser(description='Prepare DeePMD data')
    parser.add_argument('-d', '--dir',
                        help='Dataset dirs, default is data', default="data")
    parser.add_argument(
        '-p', '--path', help='Gaussian LOG file path, e.g. dataset_md_GJF',
        required=True)
    parser.add_argument('-n', '--number', type=int, default=1,
                        help="The number of train.json")
    args = parser.parse_args()
    PrepareDeePMD(data_path=args.path, deepmd_dir=args.dir,
                  jsonfilenumber=args.number
                  ).praparedeepmd()<|MERGE_RESOLUTION|>--- conflicted
+++ resolved
@@ -50,13 +50,9 @@
         multi_systems.to_deepmd_npy(self.deepmd_dir)
         for formula, system in multi_systems.systems.items():
             self.system_paths.append(os.path.join(self.deepmd_dir, formula))
-<<<<<<< HEAD
-            self.batch_size.append(min(max(32//(system["coords"].shape[1]), 1), system["coords"].shape[0]))
+            self.batch_size.append(
+                min(max(32//(system["coords"].shape[1]), 1), system["coords"].shape[0]))
         self.atomname = multi_systems.atom_names
-=======
-            self.batch_size.append(
-                min(max(32//(system["coords"].shape[1]//3), 1), system["coords"].shape[0]))
->>>>>>> d6eb31c1
 
     def _preparedeepmdforLOG(self, logfilename):
         return dpdata.LabeledSystem(logfilename, fmt=self.fmt)
